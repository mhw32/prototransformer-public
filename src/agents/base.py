--- conflicted
+++ resolved
@@ -148,37 +148,6 @@
                 # self.logger.info("Exceeded patience. Stop training...")
                 break
 
-<<<<<<< HEAD
-            # increase the number of ways on a patience-based system
-            print(f"self.wi_mode: {self.wi_mode}")
-            print(f"self.iter_with_no_improve_since_wi: {self.iter_with_no_improv_since_wi}")
-            print(f"self.config.dataset.train.ways_patience: {self.config.dataset.train.ways_patience}")
-            print(f"self.best_val_metric_since_wi: {self.best_val_metric_since_wi}")
-            print(f"self.config.dataset.train.n_ways: {self.config.dataset.train.n_ways}")
-            print(f"self.config.dataset.train.max_ways: {self.config.dataset.train.max_ways}")
-            if self.wi_mode == "patience":
-                if self.iter_with_no_improv_since_wi > self.config.dataset.train.ways_patience:
-                    self.iter_with_no_improv_since_wi = 0
-                    self.best_val_metric_since_wi = 0
-                    if self.config.dataset.train.n_ways < self.config.dataset.train.max_ways:
-                        self.config.dataset.train.n_ways = min(self.config.dataset.train.max_ways,
-                                                               self.config.dataset.train.n_ways +
-                                                               self.config.dataset.train.ways_inc_by)
-                        self.train_dataset.update_n_ways(self.config.dataset.train.n_ways)
-
-            # decrease the number of shots on a patience-based system
-            if self.shot_mode == "patience":
-                if self.iter_with_no_improv_since_sd > self.config.dataset.train.sd_patience:
-                    self.iter_with_no_improv_since_sd = 0
-                    self.best_val_metric_since_sd = 0
-                    if self.config.dataset.train.n_shots > self.config.dataset.train.min_shots:
-                        self.config.dataset.train.n_shots = max(self.config.dataset.train.min_shots,
-                                                          self.config.dataset.train.n_shots -
-                                                          self.config.dataset.train.decay_by)
-                        self.train_dataset.update_n_shots(self.config.dataset.train.n_shots)
-
-=======
->>>>>>> 0eba3638
     def train_one_epoch(self):
         """
         One epoch of training
